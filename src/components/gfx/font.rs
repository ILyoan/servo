--- conflicted
+++ resolved
@@ -480,21 +480,12 @@
     }
 
     pub fn glyph_h_advance(&mut self, glyph: GlyphIndex) -> FractionalPixel {
-<<<<<<< HEAD
-	do self.glyph_advance_cache.find_or_create(&glyph) |glyph| {
-	    match self.handle.glyph_h_advance(*glyph) {
-	        Some(adv) => adv,
-		None => /* FIXME: Need fallback strategy */ 10f as FractionalPixel
-	    }
-	}
-=======
         do self.glyph_advance_cache.find_or_create(&glyph) |glyph| {
             match self.handle.glyph_h_advance(*glyph) {
                 Some(adv) => adv,
                 None => /* FIXME: Need fallback strategy */ 10f as FractionalPixel
             }
         }
->>>>>>> f6bce361
     }
 }
 
